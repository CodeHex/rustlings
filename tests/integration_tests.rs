use assert_cmd::prelude::*;
use glob::glob;
use std::fs::File;
use std::io::Read;
use std::process::Command;

#[test]
fn runs_without_arguments() {
    let mut cmd = Command::cargo_bin("rustlings").unwrap();
    cmd.assert().success();
}

#[test]
fn fails_when_in_wrong_dir() {
    Command::cargo_bin("rustlings")
        .unwrap()
        .current_dir("tests/")
        .assert()
        .code(1);
}

#[test]
fn verify_all_success() {
    Command::cargo_bin("rustlings")
        .unwrap()
        .arg("v")
        .current_dir("tests/fixture/success")
        .assert()
        .success();
}

#[test]
fn verify_all_failure() {
    Command::cargo_bin("rustlings")
        .unwrap()
        .arg("v")
        .current_dir("tests/fixture/failure")
        .assert()
        .code(1);
}

#[test]
fn run_single_compile_success() {
    Command::cargo_bin("rustlings")
        .unwrap()
        .args(&["r", "compSuccess"])
        .current_dir("tests/fixture/success/")
        .assert()
        .success();
}

#[test]
fn run_single_compile_failure() {
    Command::cargo_bin("rustlings")
        .unwrap()
        .args(&["r", "compFailure"])
        .current_dir("tests/fixture/failure/")
        .assert()
        .code(1);
}

#[test]
fn run_single_test_success() {
    Command::cargo_bin("rustlings")
        .unwrap()
        .args(&["r", "testSuccess"])
        .current_dir("tests/fixture/success/")
        .assert()
        .success();
}

#[test]
fn run_single_test_failure() {
    Command::cargo_bin("rustlings")
        .unwrap()
        .args(&["r", "testFailure"])
        .current_dir("tests/fixture/failure/")
        .assert()
        .code(1);
}

#[test]
fn run_single_test_not_passed() {
    Command::cargo_bin("rustlings")
        .unwrap()
        .args(&["r", "testNotPassed.rs"])
        .current_dir("tests/fixture/failure/")
        .assert()
        .code(1);
}

#[test]
fn run_single_test_no_filename() {
    Command::cargo_bin("rustlings")
        .unwrap()
        .arg("r")
        .current_dir("tests/fixture/")
        .assert()
        .code(1);
}

#[test]
fn run_single_test_no_exercise() {
    Command::cargo_bin("rustlings")
        .unwrap()
        .args(&["r", "compNoExercise.rs"])
        .current_dir("tests/fixture/failure")
        .assert()
        .code(1);
}

#[test]
<<<<<<< HEAD
fn get_hint_for_single_test() {
    Command::cargo_bin("rustlings")
        .unwrap()
        .args(&["h", "testFailure"])
        .current_dir("tests/fixture/failure")
        .assert()
        .code(0)
        .stdout("Hello!\n");
=======
fn all_exercises_require_confirmation() {
    for exercise in glob("exercises/**/*.rs").unwrap() {
        let path = exercise.unwrap();
        let source = {
            let mut file = File::open(&path).unwrap();
            let mut s = String::new();
            file.read_to_string(&mut s).unwrap();
            s
        };
        source.matches("// I AM NOT DONE").next().expect(&format!(
            "There should be an `I AM NOT DONE` annotation in {:?}",
            path
        ));
    }
>>>>>>> 9a9007ab
}<|MERGE_RESOLUTION|>--- conflicted
+++ resolved
@@ -110,7 +110,6 @@
 }
 
 #[test]
-<<<<<<< HEAD
 fn get_hint_for_single_test() {
     Command::cargo_bin("rustlings")
         .unwrap()
@@ -119,7 +118,8 @@
         .assert()
         .code(0)
         .stdout("Hello!\n");
-=======
+
+#[test]
 fn all_exercises_require_confirmation() {
     for exercise in glob("exercises/**/*.rs").unwrap() {
         let path = exercise.unwrap();
@@ -134,5 +134,4 @@
             path
         ));
     }
->>>>>>> 9a9007ab
 }